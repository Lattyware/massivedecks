--- conflicted
+++ resolved
@@ -283,13 +283,8 @@
 
         HouseRuleComedyWriterNumberDescription ->
             [ Text "The number of Blank "
-<<<<<<< HEAD
-            , Ref (Plural { singular = Response, amount = Nothing })
+            , Ref (nounUnknownQuantity Response)
             , Text " that will be in the game."
-=======
-            , Ref (nounUnknownQuantity Response)
-            , Text "that will be in the game."
->>>>>>> a3a62fba
             ]
 
         HouseRuleComedyWriterExclusive ->
